--- conflicted
+++ resolved
@@ -14,18 +14,16 @@
 	"github.com/prometheus/client_golang/prometheus/promhttp"
 )
 
-var (
-	requestDurations = promauto.NewHistogramVec(
-		prometheus.HistogramOpts{
-			Namespace:                   metrics.Namespace,
-			Subsystem:                   "auth",
-			Name:                        "request_duration_seconds",
-			Help:                        "A histogram of auth http request latencies.",
-			Buckets:                     prometheus.DefBuckets,
-			NativeHistogramBucketFactor: 1.1,
-		},
-		[]string{"url", "application"},
-	)
+var requestDurations = promauto.NewHistogramVec(
+	prometheus.HistogramOpts{
+		Namespace:                   metrics.Namespace,
+		Subsystem:                   "auth",
+		Name:                        "request_duration_seconds",
+		Help:                        "A histogram of auth http request latencies.",
+		Buckets:                     prometheus.DefBuckets,
+		NativeHistogramBucketFactor: 1.1,
+	},
+	[]string{"url", "application"},
 )
 
 type httpAuth struct {
@@ -51,14 +49,9 @@
 	PasswordParam string   // POST Parameter containing stream passphrase
 }
 
-<<<<<<< HEAD
 // NewHttpAuth creates an Authenticator with a HTTP backend
-func NewHTTPAuth(authConfig HTTPAuthConfig) *httpAuth {
+func NewHTTPAuth(authConfig HTTPAuthConfig) Authenticator {
 	m := requestDurations.MustCurryWith(prometheus.Labels{"url": authConfig.URL, "application": authConfig.Application})
-=======
-// NewHTTPAuth creates an Authenticator with a HTTP backend
-func NewHTTPAuth(config HTTPAuthConfig) Authenticator {
->>>>>>> 8399e70d
 	return &httpAuth{
 		config: authConfig,
 		client: &http.Client{
